module github.com/rivo/tview

go 1.18

require (
	github.com/gdamore/tcell/v2 v2.4.1-0.20210905002822-f057f0a857a1
	github.com/lucasb-eyer/go-colorful v1.2.0
	github.com/mattn/go-runewidth v0.0.13
	github.com/rivo/uniseg v0.3.2
)

require (
	github.com/gdamore/encoding v1.0.0 // indirect
	golang.org/x/sys v0.0.0-20210309074719-68d13333faf2 // indirect
	golang.org/x/term v0.0.0-20210220032956-6a3ed077a48d // indirect
<<<<<<< HEAD
	golang.org/x/text v0.3.7 // indirect
=======
	golang.org/x/text v0.3.6 // indirect
>>>>>>> e5ac3d9d
)<|MERGE_RESOLUTION|>--- conflicted
+++ resolved
@@ -13,9 +13,5 @@
 	github.com/gdamore/encoding v1.0.0 // indirect
 	golang.org/x/sys v0.0.0-20210309074719-68d13333faf2 // indirect
 	golang.org/x/term v0.0.0-20210220032956-6a3ed077a48d // indirect
-<<<<<<< HEAD
 	golang.org/x/text v0.3.7 // indirect
-=======
-	golang.org/x/text v0.3.6 // indirect
->>>>>>> e5ac3d9d
 )