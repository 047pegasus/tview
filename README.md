# Rich Interactive Widgets for Terminal UIs

[![PkgGoDev](https://pkg.go.dev/badge/github.com/rivo/tview)](https://pkg.go.dev/github.com/rivo/tview)
[![Go Report](https://img.shields.io/badge/go%20report-A%2B-brightgreen.svg)](https://goreportcard.com/report/github.com/rivo/tview)

This Go package provides commonly needed components for terminal based user interfaces.

![Screenshot](tview.gif)

Among these components are:

- __Input forms__ (include __input/password fields__, __drop-down selections__, __checkboxes__, and __buttons__)
- Navigable multi-color __text views__
- Sophisticated navigable __table views__
- Flexible __tree views__
- Selectable __lists__
- __Grid__, __Flexbox__ and __page layouts__
- Modal __message windows__
- An __application__ wrapper

They come with lots of customization options and can be easily extended to fit your needs.

## Installation

```bash
go get github.com/rivo/tview
```

## Hello World

This basic example creates a box titled "Hello, World!" and displays it in your terminal:

```go
package main

import (
	"github.com/rivo/tview"
)

func main() {
	box := tview.NewBox().SetBorder(true).SetTitle("Hello, world!")
	if err := tview.NewApplication().SetRoot(box, true).Run(); err != nil {
		panic(err)
	}
}
```

Check out the [GitHub Wiki](https://github.com/rivo/tview/wiki) for more examples along with screenshots. Or try the examples in the "demos" subdirectory.

For a presentation highlighting this package, compile and run the program found in the "demos/presentation" subdirectory.

## Projects using `tview`

- [IRCCloud Terminal Client](https://github.com/termoose/irccloud)
- [Window manager for `tview`](https://github.com/epiclabs-io/winman)
- [Password manager](https://github.com/7onetella/password)
- [CLI bookmark manager](https://github.com/Endi1/drawer)
- [A caving database interface written in Go](https://github.com/IdlePhysicist/cave-logger)
- [App for rental of electic bikes](https://github.com/MrDienns/bike-commerce)
- [Interactive file browse and exec any command.](https://github.com/bannzai/itree)
- [A simple CRM](https://github.com/broadcastle/crm)
- [Terminal UI for todist](https://github.com/cyberdummy/todoista)
- [Graphical kubectl wrapper](https://github.com/dcaiafa/kpick)
- [Decred Decentralized Exchange ](https://github.com/decred/dcrdex)
- [Kubernetes CLI To Manage Your Clusters In Style! ](https://github.com/derailed/k9s)
- [A CLI file browser for Raspberry PI](https://github.com/destinmoulton/pixi)
- [A tool to manage projects.](https://github.com/divramod/dp)
- [A simple app for BMI monitoring](https://github.com/erleene/go-bmi)
- [Stream TIDAL from command line](https://github.com/godsic/vibe)
- [Secure solution for fully decentralized password management](https://github.com/guillaumemichel/passtor/)
- [A growing collection of convenient little tools to work with systemd services](https://github.com/muesli/service-tools/)
- [A terminal based browser for Redis written in Go](https://github.com/nitishm/redis-terminal)
- [First project for the Computer Networks course.](https://github.com/pablogadhi/XMPPClient)
- [Test your typing speed in the terminal!](https://github.com/shilangyu/typer-go)
- [TUI Client for Docker](https://github.com/skanehira/docui)
- [SSH client using certificates signed by HashiCorp Vault](https://github.com/stephane-martin/vssh)
- [A go terminal based pos software.](https://github.com/thebmw/y2kpos)
- [VMware vCenter Text UI](https://github.com/thebsdbox/vctui)
- [Bookmarks on terminal](https://github.com/tryffel/bookmarker)
- [A UDP testing utility](https://github.com/vaelen/udp-tester)
- [A simple Kanban board for your terminal](https://github.com/witchard/toukan)
- [The personal information dashboard for your terminal. ](https://github.com/wtfutil/wtf)
- [MySQL database to Golang struct](https://github.com/xxjwxc/gormt)
- [Cryptowatch Go SDK](https://github.com/y3sh/cw-sdk-go)
- [Discord, TUI and SIXEL.](https://gitlab.com/diamondburned/6cord)
- [A CLI Audio Player](https://www.github.com/dhulihan/grump)
- [GLab, a GitLab CLI tool](https://gitlab.com/profclems/glab)
- [Browse your AWS ECS Clusters in the Terminal](https://github.com/swartzrock/ecsview)
- [The CLI Task Manager for Geeks](https://github.com/ajaxray/geek-life)
- [Fast disk usage analyzer written in Go](https://github.com/dundee/gdu)
- [Multiplayer Chess On Terminal](https://github.com/qnkhuat/gochess)
- [Scriptable TUI music player](https://github.com/issadarkthing/gomu)
- [MangaDesk : TUI Client for downloading manga to your computer](https://github.com/darylhjd/mangadesk)
- [Go How Much? a Crypto coin price tracking from terminal](https://github.com/ledongthuc/gohowmuch)
- [dbui: Universal CLI for Database Connections](https://github.com/KenanBek/dbui)
- [ssmbrowse: Simple and elegant cli AWS SSM parameter browser](https://github.com/bnaydenov/ssmbrowse)
- [gobit: binance intelligence terminal](https://github.com/infl00p/gobit)
- [viddy: A modern watch command](https://github.com/sachaos/viddy)
- [s3surfer: CLI tool for browsing S3 bucket and download objects interactively](https://github.com/hirose31/s3surfer)
- [libgen-tui: A terminal UI for downloading books from Library Genesis](https://github.com/audstanley/libgen-tui)
- [kubectl-lazy: kubectl plugin to easy to view pod](https://github.com/togettoyou/kubectl-lazy)
- [podman-tui: podman user interface](https://github.com/containers/podman-tui)
- [tvxwidgets: tview extra widgets](https://github.com/navidys/tvxwidgets)
- [Domino card game on terminal](https://github.com/gusti-andika/card-domino.git)
- [goaround: Query stackoverflow API and get results on terminal](https://github.com/glendsoza/goaround)
- [resto: 🔗 a CLI app can send pretty HTTP & API requests with TUI](https://github.com/abdfnx/resto)
- [twad: a WAD launcher for the terminal](https://github.com/zmnpl/twad)
<<<<<<< HEAD
- [pacseek: A TUI for searching and installing Arch Linux packages](https://github.com/moson-mo/pacseek)
=======
- [7GUIs demo](https://github.com/letientai299/7guis/tree/master/tui)
>>>>>>> 6fadc686

## Documentation

Refer to https://pkg.go.dev/github.com/rivo/tview for the package's documentation. Also check out the [Wiki](https://github.com/rivo/tview/wiki).

## Dependencies

This package is based on [github.com/gdamore/tcell](https://github.com/gdamore/tcell) (and its dependencies) as well as on [github.com/rivo/uniseg](https://github.com/rivo/uniseg).

## Sponsor this Project

[Become a Sponsor on GitHub](https://github.com/sponsors/rivo?metadata_source=tview_readme) to further this project!

## Versioning and Backwards-Compatibility

I try really hard to keep this project backwards compatible. Your software should not break when you upgrade `tview`. But this also means that some of its shortcomings that were present in the initial versions will remain. In addition, at least for the time being, you won't find any version tags in this repo. The newest version should be the one to upgrade to. It has all the bugfixes and latest features. Having said that, backwards compatibility may still break when:

- a new version of an imported package (most likely [`tcell`](https://github.com/gdamore/tcell)) changes in such a way that forces me to make changes in `tview` as well,
- I fix something that I consider a bug, rather than a feature, something that does not work as originally intended,
- I make changes to "internal" interfaces such as [`Primitive`](https://pkg.go.dev/github.com/rivo/tview#Primitive). You shouldn't need these interfaces unless you're writing your own primitives for `tview`. (Yes, I realize these are public interfaces. This has advantages as well as disadvantages. For the time being, it is what it is.)

## Your Feedback

Add your issue here on GitHub. Feel free to get in touch if you have any questions.

## Code of Conduct

We follow Golang's Code of Conduct which you can find [here](https://golang.org/conduct).<|MERGE_RESOLUTION|>--- conflicted
+++ resolved
@@ -105,11 +105,8 @@
 - [goaround: Query stackoverflow API and get results on terminal](https://github.com/glendsoza/goaround)
 - [resto: 🔗 a CLI app can send pretty HTTP & API requests with TUI](https://github.com/abdfnx/resto)
 - [twad: a WAD launcher for the terminal](https://github.com/zmnpl/twad)
-<<<<<<< HEAD
 - [pacseek: A TUI for searching and installing Arch Linux packages](https://github.com/moson-mo/pacseek)
-=======
 - [7GUIs demo](https://github.com/letientai299/7guis/tree/master/tui)
->>>>>>> 6fadc686
 
 ## Documentation
 
